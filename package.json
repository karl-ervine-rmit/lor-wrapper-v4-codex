{
  "name": "lor-wrapper",
  "version": "1.0.0",
  "description": "Lightweight web component for embedding learning objects",
  "type": "module",
  "scripts": {
    "build": "vite build",
    "start": "vite preview --port 8000"
  },
  "author": "",
  "license": "ISC",
<<<<<<< HEAD
  "devDependencies": {
    "vite": "^7.0.6"
=======
  "dependencies": {
    "@google/model-viewer": "^4.1.0",
    "plyr": "^3.7.8"
>>>>>>> dcdb518a
  }
}<|MERGE_RESOLUTION|>--- conflicted
+++ resolved
@@ -9,13 +9,9 @@
   },
   "author": "",
   "license": "ISC",
-<<<<<<< HEAD
-  "devDependencies": {
-    "vite": "^7.0.6"
-=======
   "dependencies": {
+    "vite": "^7.0.6",
     "@google/model-viewer": "^4.1.0",
     "plyr": "^3.7.8"
->>>>>>> dcdb518a
   }
 }